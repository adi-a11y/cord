// This file is part of CORD – https://cord.network

// Copyright (C) Dhiway Networks Pvt. Ltd.
// SPDX-License-Identifier: GPL-3.0-or-later

// CORD is free software: you can redistribute it and/or modify
// it under the terms of the GNU General Public License as published by
// the Free Software Foundation, either version 3 of the License, or
// (at your option) any later version.

// CORD is distributed in the hope that it will be useful,
// but WITHOUT ANY WARRANTY; without even the implied warranty of
// MERCHANTABILITY or FITNESS FOR A PARTICULAR PURPOSE. See the
// GNU General Public License for more details.

// You should have received a copy of the GNU General Public License
// along with CORD. If not, see <https://www.gnu.org/licenses/>.

#![cfg_attr(not(feature = "std"), no_std)]
#![allow(clippy::unused_unit)]
use crate::*;
use base58::{FromBase58, ToBase58};
use blake2_rfc::blake2b::{Blake2b, Blake2bResult};
use codec::{Decode, Encode, MaxEncodedLen};
use frame_support::{ensure, sp_runtime::RuntimeDebug, traits::ConstU32, BoundedVec};
use scale_info::TypeInfo;
use sp_std::{fmt::Debug, prelude::Clone, str, vec};

/// CORD Identifier Prefix
const PREFIX: &[u8] = b"CRDIDFR";
/// CORD idents
const IDENT_REG: u16 = 7101;
const IDENT_AUTH: u16 = 10447;
const IDENT_SCHEMA: u16 = 1424;
const IDENT_STREAM: u16 = 8902;
const IDENT_ENTITY: u16 = 6480;
const IDENT_TEMPLATE: u16 = 5035;
const IDENT_ASSET: u16 = 2604;

/// The minimum length of a valid identifier.
pub const MINIMUM_IDENTIFIER_LENGTH: usize = 2;
// const MINIMUM_IDENTIFIER_LENGTH_U32: u32 = MINIMUM_IDENTIFIER_LENGTH as u32;
/// The maximum length of a valid identifier.
pub const MAXIMUM_IDENTIFIER_LENGTH: usize = 49;
const MAXIMUM_IDENTIFIER_LENGTH_U32: u32 = MAXIMUM_IDENTIFIER_LENGTH as u32;

#[derive(
	Clone, Eq, PartialEq, Ord, PartialOrd, RuntimeDebug, Encode, Decode, MaxEncodedLen, TypeInfo,
)]
pub struct Ss58Identifier(pub(crate) BoundedVec<u8, ConstU32<MAXIMUM_IDENTIFIER_LENGTH_U32>>);

// The Result of the signature verification.
pub type IdentifierVerificationResult = Result<str, IdentifierError>;

// The Result of the signature verification.
pub type IdentVerificationResult = Result<(), IdentifierError>;

/// An error with the interpretation of a secret.
#[derive(Debug, Clone, PartialEq, Eq)]
pub enum IdentifierError {
	/// The data format is invalid.
	InvalidFormat,
	/// The data format is invalid.
	InvalidPrefix,
	/// The identifier is not valid.
	InvalidIdentifier,
	/// The identifier has an invalid length.
	InvalidIdentifierLength,
}

/// An error with the interpretation of a secret.
#[derive(Debug, Clone, PartialEq, Eq)]
pub enum IdentifierType {
	Registry,
	Authorization,
	Schema,
	Stream,
}

impl TryFrom<Vec<u8>> for Ss58Identifier {
	type Error = &'static str;

	fn try_from(value: Vec<u8>) -> Result<Self, Self::Error> {
		let identifier = Ss58Identifier::to_registry_id(&value[..])
			.map_err(|_| "Cannot convert provided input to a valid identifier.")?;

		Ok(identifier)
	}
}

#[cfg(feature = "std")]
impl TryFrom<String> for Ss58Identifier {
	type Error = &'static str;

	fn try_from(value: String) -> Result<Self, Self::Error> {
		Self::try_from(value.into_bytes())
	}
}

impl Ss58Identifier {
	/// Generate Blake2b Hash
	pub fn ss58hash(data: &[u8]) -> Blake2bResult {
		let mut context = Blake2b::new(64);
		context.update(PREFIX);
		context.update(data);
		context.finalize()
	}

	/// Create a new cryptographic identifier.
	pub fn from_encoded<I>(data: I, id_ident: u16) -> Result<Self, IdentifierError>
	where
		I: AsRef<[u8]> + Into<Vec<u8>>,
	{
		let input = data.as_ref();

		ensure!(
			(input.len() > MINIMUM_IDENTIFIER_LENGTH && input.len() < MAXIMUM_IDENTIFIER_LENGTH),
			IdentifierError::InvalidIdentifierLength
		);

		let ident: u16 = id_ident & 0b0011_1111_1111_1111;

		let mut v = match ident {
			0..=63 => vec![ident as u8],
			64..=16_383 => {
				// upper six bits of the lower byte(!)
				let first = ((ident & 0b0000_0000_1111_1100) as u8) >> 2;
				// lower two bits of the lower byte in the high pos,
				// lower bits of the upper byte in the low pos
				let second = ((ident >> 8) as u8) | ((ident & 0b0000_0000_0000_0011) as u8) << 6;
				vec![first | 0b01000000, second]
			},
			_ => unreachable!("masked out the upper two bits; qed"),
		};
		v.extend(data.as_ref());
		let r = Self::ss58hash(&v);
		v.extend(&r.as_bytes()[0..2]);

		Ok(Self(
			Vec::<u8>::from(v.to_base58())
				.try_into()
				.map_err(|_| IdentifierError::InvalidIdentifierLength)?,
		))
	}

	pub fn to_authorization_id(data: &[u8]) -> Result<Self, IdentifierError> {
		Self::from_encoded(data, IDENT_AUTH)
	}
	pub fn to_registry_id(data: &[u8]) -> Result<Self, IdentifierError> {
		Self::from_encoded(data, IDENT_REG)
	}
	pub fn to_schema_id(data: &[u8]) -> Result<Self, IdentifierError> {
		Self::from_encoded(data, IDENT_SCHEMA)
<<<<<<< HEAD
	}	

=======
	}
>>>>>>> 92d27a63
	pub fn to_stream_id(data: &[u8]) -> Result<Self, IdentifierError> {
		Self::from_encoded(data, IDENT_STREAM)
	}
	pub fn to_entity_id(data: &[u8]) -> Result<Self, IdentifierError> {
		Self::from_encoded(data, IDENT_ENTITY)
	}
	pub fn to_template_id(data: &[u8]) -> Result<Self, IdentifierError> {
		Self::from_encoded(data, IDENT_TEMPLATE)
	}
	pub fn to_asset_id(data: &[u8]) -> Result<Self, IdentifierError> {
		Self::from_encoded(data, IDENT_ASSET)
	}
	pub fn inner(&self) -> &[u8] {
		&self.0
	}

	pub fn get_ident(id: Self, id_ident: u16) -> IdentVerificationResult {
		let identifier = str::from_utf8(id.inner()).map_err(|_| IdentifierError::InvalidFormat)?;
		let data = identifier.from_base58().map_err(|_| IdentifierError::InvalidIdentifier)?;
		if data.len() < 2 {
			return Err(IdentifierError::InvalidIdentifierLength)
		}
		ensure!(
			(identifier.len() > 2 && identifier.len() < 50),
			IdentifierError::InvalidIdentifierLength
		);
		let (_prefix_len, ident) = match data[0] {
			0..=63 => (1, data[0] as u16),
			64..=127 => {
				let lower = (data[0] << 2) | (data[1] >> 6);
				let upper = data[1] & 0b00111111;
				(2, (lower as u16) | ((upper as u16) << 8))
			},
			_ => return Err(IdentifierError::InvalidPrefix),
		};

		ensure!(ident == id_ident, IdentifierError::InvalidPrefix);
		Ok(())
	}
}

impl AsRef<[u8]> for Ss58Identifier {
	fn as_ref(&self) -> &[u8] {
		&self.0[..]
	}
}<|MERGE_RESOLUTION|>--- conflicted
+++ resolved
@@ -151,12 +151,7 @@
 	}
 	pub fn to_schema_id(data: &[u8]) -> Result<Self, IdentifierError> {
 		Self::from_encoded(data, IDENT_SCHEMA)
-<<<<<<< HEAD
-	}	
-
-=======
-	}
->>>>>>> 92d27a63
+	}
 	pub fn to_stream_id(data: &[u8]) -> Result<Self, IdentifierError> {
 		Self::from_encoded(data, IDENT_STREAM)
 	}
